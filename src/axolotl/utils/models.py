--- conflicted
+++ resolved
@@ -218,14 +218,10 @@
                     trust_remote_code=True if cfg.trust_remote_code is True else False,
                 )
         except:
-<<<<<<< HEAD
             tokenizer = AutoTokenizer.from_pretrained(
                 base_model_config,
                 trust_remote_code=True if cfg.trust_remote_code is True else False,
             )
-=======
-            tokenizer = AutoTokenizer.from_pretrained(base_model_config, trust_remote_code=True if cfg.trust_remote_code is True else False)
->>>>>>> 6e7d4d53
 
     logging.debug(f"EOS: {tokenizer.eos_token_id} / {tokenizer.eos_token}")
     logging.debug(f"BOS: {tokenizer.bos_token_id} / {tokenizer.bos_token}")
